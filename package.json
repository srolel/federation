{
  "name": "apollo-federation-monorepo",
  "private": true,
  "license": "SEE LICENSE IN ./LICENSE",
  "repository": "github:apollographql/federation",
  "scripts": {
    "clean": "git clean -dfqX -- ./target ./node_modules **/{dist,node_modules}/ ./*/tsconfig*tsbuildinfo",
    "compile": "tsc --build tsconfig.build.json",
    "compile:clean": "npm run compile -- --clean",
    "watch": "npm run compile && tsc --build tsconfig.json --watch",
    "version": "npm i --package-lock-only && git add package-lock.json",
<<<<<<< HEAD
    "release:start-ci-publish": "node -p '`Publish (dist-tag:${process.env.APOLLO_DIST_TAG || \"latest\"})`' | git tag -F - \"publish/$(date -u '+%Y%m%d%H%M%S')\" && git push origin \"$(git describe --match='publish/*' --tags --exact-match HEAD)\"",
=======
>>>>>>> 6b7177a0
    "pretest": "npm run compile && tsc --build tsconfig.test.json",
    "postinstall": "npm run compile",
    "test": "jest --verbose",
    "test:clean": "jest --clearCache",
    "test:watch": "jest --verbose --watchAll",
    "testonly": "npm test",
    "test:ci": "npm test -- --ci --maxWorkers=2  --reporters=default --reporters=jest-junit",
    "codegen": "graphql-codegen --config codegen.yml",
    "codegen:check": "npm run codegen && git diff --exit-code",
    "lint": "eslint . --ext .ts",
    "error-code-doc": "ts-node ./internals-js/src/genErrorCodeDoc.ts > ./docs/source/errors.md",
    "error-code-doc:check": "npm run error-code-doc && git diff --exit-code",
    "hints-doc": "ts-node ./composition-js/src/genHintDoc.ts > ./docs/source/hints.md",
    "hints-doc:check": "npm run hints-doc && git diff --exit-code",
    "gen-test-supergraph": "ts-node ./query-planner-js/src/__tests__/genTestSupergraph.ts",
    "changeset-version": "changeset version && npm i",
    "publish": "changeset publish"
  },
  "engines": {
    "node": ">=14.15.0",
    "npm": ">=7 <9"
  },
  "workspaces": [
    "internals-js",
    "gateway-js",
    "composition-js",
    "query-planner-js",
    "query-graphs-js",
    "subgraph-js",
    "federation-integration-testsuite-js"
  ],
  "devDependencies": {
    "@apollo/cache-control-types": "1.0.2",
    "@apollo/client": "3.6.9",
    "@apollo/utils.fetcher": "1.1.0",
    "@changesets/changelog-github": "0.4.5",
    "@changesets/cli": "2.23.0",
    "@graphql-codegen/cli": "2.11.8",
    "@graphql-codegen/typescript": "2.7.3",
    "@graphql-codegen/typescript-operations": "2.5.3",
    "@josephg/resolvable": "1.0.1",
    "@opentelemetry/node": "0.24.0",
    "@svitejs/changesets-changelog-github-compact": "1.1.0",
    "@types/async-retry": "1.4.5",
    "@types/bunyan": "1.8.8",
    "@types/deep-equal": "1.0.1",
    "@types/deep-freeze": "0.1.2",
    "@types/jest": "29.2.0",
    "@types/js-levenshtein": "1.1.1",
    "@types/lodash.xorby": "4.7.7",
    "@types/loglevel": "1.5.4",
    "@types/make-fetch-happen": "10.0.0",
    "@types/nock": "10.0.3",
    "@types/node": "12.20.55",
    "@types/node-fetch": "2.6.2",
    "@types/whatwg-url": "8.2.2",
    "@typescript-eslint/eslint-plugin": "5.36.0",
    "apollo-server": "3.10.2",
    "bunyan": "1.8.15",
    "deep-freeze": "0.0.1",
    "graphql": "16.6.0",
    "graphql-tag": "2.12.6",
    "jest": "29.2.2",
    "jest-config": "29.2.2",
    "jest-cucumber": "3.0.1",
    "jest-junit": "15.0.0",
    "log4js": "6.7.1",
    "mocked-env": "1.3.5",
    "nock": "13.2.9",
    "node-fetch": "2.6.7",
    "prettier": "2.7.1",
    "strip-indent": "3.0.0",
    "ts-jest": "29.0.3",
    "ts-node": "10.9.1",
    "typescript": "4.8.2",
    "winston": "3.8.1",
    "winston-transport": "4.5.0"
  },
  "jest": {
    "projects": [
      "<rootDir>/composition-js",
      "<rootDir>/gateway-js",
      "<rootDir>/internals-js",
      "<rootDir>/query-graphs-js",
      "<rootDir>/query-planner-js",
      "<rootDir>/subgraph-js"
    ]
  },
  "volta": {
    "node": "16.17.0",
    "npm": "8.18.0"
  }
}<|MERGE_RESOLUTION|>--- conflicted
+++ resolved
@@ -9,10 +9,6 @@
     "compile:clean": "npm run compile -- --clean",
     "watch": "npm run compile && tsc --build tsconfig.json --watch",
     "version": "npm i --package-lock-only && git add package-lock.json",
-<<<<<<< HEAD
-    "release:start-ci-publish": "node -p '`Publish (dist-tag:${process.env.APOLLO_DIST_TAG || \"latest\"})`' | git tag -F - \"publish/$(date -u '+%Y%m%d%H%M%S')\" && git push origin \"$(git describe --match='publish/*' --tags --exact-match HEAD)\"",
-=======
->>>>>>> 6b7177a0
     "pretest": "npm run compile && tsc --build tsconfig.test.json",
     "postinstall": "npm run compile",
     "test": "jest --verbose",
