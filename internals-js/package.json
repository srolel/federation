{
  "name": "@apollo/federation-internals",
<<<<<<< HEAD
  "version": "2.3.5",
=======
  "version": "2.4.0",
>>>>>>> 51a8822e
  "description": "Apollo Federation internal utilities",
  "main": "dist/index.js",
  "types": "dist/index.d.ts",
  "repository": {
    "type": "git",
    "url": "git+https://github.com/apollographql/federation.git",
    "directory": "internals-js/"
  },
  "scripts": {
    "test": "jest"
  },
  "keywords": [
    "graphql",
    "federation",
    "apollo"
  ],
  "author": "Apollo <packages@apollographql.com>",
  "license": "SEE LICENSE IN ./LICENSE",
  "engines": {
    "node": ">=14.15.0"
  },
  "dependencies": {
    "chalk": "^4.1.0",
    "js-levenshtein": "^1.1.6",
    "@types/uuid": "^9.0.0",
    "uuid": "^9.0.0"
  },
  "publishConfig": {
    "access": "public"
  },
  "peerDependencies": {
    "graphql": "^16.5.0"
  }
}<|MERGE_RESOLUTION|>--- conflicted
+++ resolved
@@ -1,10 +1,6 @@
 {
   "name": "@apollo/federation-internals",
-<<<<<<< HEAD
-  "version": "2.3.5",
-=======
   "version": "2.4.0",
->>>>>>> 51a8822e
   "description": "Apollo Federation internal utilities",
   "main": "dist/index.js",
   "types": "dist/index.d.ts",
