--- conflicted
+++ resolved
@@ -4,11 +4,8 @@
 
 ## vNext
 
-<<<<<<< HEAD
-=======
 ## 2.3.0
 
->>>>>>> 972580b4
 - Adds support for `@interfaceObject` and keys on interfaces [PR #2279](https://github.com/apollographql/federation/pull/2279).
 - Preserves source of union members and enum values in supergraph [PR #2288](https://github.com/apollographql/federation/pull/2288).
 
