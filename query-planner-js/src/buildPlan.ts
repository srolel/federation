--- conflicted
+++ resolved
@@ -98,12 +98,8 @@
 import { stripIgnoredCharacters, print, parse, OperationTypeNode } from "graphql";
 import { DeferredNode, FetchDataInputRewrite, FetchDataOutputRewrite } from ".";
 import { enforceQueryPlannerConfigDefaults, QueryPlannerConfig } from "./config";
-<<<<<<< HEAD
+import { generateAllPlansAndFindBest } from "./generateAllPlans";
 import { QueryPlan, ResponsePath, SequenceNode, PlanNode, ParallelNode, FetchNode, SubgraphFetchNode, trimSelectionNodes } from "./QueryPlan";
-=======
-import { generateAllPlansAndFindBest } from "./generateAllPlans";
-import { QueryPlan, ResponsePath, SequenceNode, PlanNode, ParallelNode, FetchNode, trimSelectionNodes } from "./QueryPlan";
->>>>>>> 66e8a96a
 
 const debug = newDebugLogger('plan');
 
@@ -1177,7 +1173,7 @@
 
     const inputNodes = inputs ? inputs.toSelectionSetNode() : undefined;
 
-<<<<<<< HEAD
+    const subgraphSchema = this.dependencyGraph.subgraphSchemas.get(this.subgraphName)!;
     let operation: Operation;
     const finders = this.isEntityFetch ? this.getFindersForInput(inputs) : [];
 
@@ -1186,7 +1182,7 @@
       const finder = finders[0];
       assert(finder, 'operationForFindersFetch called without a finder');
       const operation = operationForFindersFetch({
-        subgraphSchema: this.dependencyGraph.subgraphSchemas.get(this.subgraphName)!,
+        subgraphSchema: subgraphSchema,
         selectionSet: this.selection,
         allVariableDefinitions: variableDefinitions,
         operationName,
@@ -1219,14 +1215,6 @@
           subgraphSchema: this.dependencyGraph.subgraphSchemas.get(this.subgraphName)!,
           selectionSet: this.selection,
           allVariableDefinitions: variableDefinitions,
-=======
-    const subgraphSchema = this.dependencyGraph.subgraphSchemas.get(this.subgraphName)!;
-    let operation = this.isEntityFetch
-      ? operationForEntitiesFetch(
-          subgraphSchema,
-          this.selection,
-          variableDefinitions,
->>>>>>> 66e8a96a
           operationName,
       })
       : operationForQueryFetch(
@@ -4114,7 +4102,7 @@
     ),
   );
 
-  return new Operation(subgraphSchema, 'query', entitiesCall, variableDefinitions, operationName);
+  return new Operation('query', entitiesCall, variableDefinitions, operationName);
 }
 
 class Finder {
