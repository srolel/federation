{
  "name": "@apollo/query-planner",
<<<<<<< HEAD
  "version": "2.3.5",
=======
  "version": "2.4.0",
>>>>>>> 51a8822e
  "description": "Apollo Query Planner",
  "author": "Apollo <packages@apollographql.com>",
  "main": "dist/index.js",
  "types": "dist/index.d.ts",
  "repository": {
    "type": "git",
    "url": "git+https://github.com/apollographql/federation.git",
    "directory": "query-planner-js/"
  },
  "keywords": [
    "graphql",
    "federation",
    "gateway",
    "server",
    "apollo"
  ],
  "engines": {
    "node": ">=14.15.0"
  },
  "license": "SEE LICENSE IN ./LICENSE",
  "publishConfig": {
    "access": "public"
  },
  "dependencies": {
<<<<<<< HEAD
    "@apollo/federation-internals": "2.3.5",
    "@apollo/query-graphs": "2.3.5",
=======
    "@apollo/federation-internals": "2.4.0",
    "@apollo/query-graphs": "2.4.0",
    "@apollo/utils.keyvaluecache": "^2.1.0",
>>>>>>> 51a8822e
    "chalk": "^4.1.0",
    "deep-equal": "^2.0.5",
    "pretty-format": "^29.0.0"
  },
  "peerDependencies": {
    "graphql": "^16.5.0"
  }
}<|MERGE_RESOLUTION|>--- conflicted
+++ resolved
@@ -1,10 +1,6 @@
 {
   "name": "@apollo/query-planner",
-<<<<<<< HEAD
-  "version": "2.3.5",
-=======
   "version": "2.4.0",
->>>>>>> 51a8822e
   "description": "Apollo Query Planner",
   "author": "Apollo <packages@apollographql.com>",
   "main": "dist/index.js",
@@ -29,14 +25,9 @@
     "access": "public"
   },
   "dependencies": {
-<<<<<<< HEAD
-    "@apollo/federation-internals": "2.3.5",
-    "@apollo/query-graphs": "2.3.5",
-=======
     "@apollo/federation-internals": "2.4.0",
     "@apollo/query-graphs": "2.4.0",
     "@apollo/utils.keyvaluecache": "^2.1.0",
->>>>>>> 51a8822e
     "chalk": "^4.1.0",
     "deep-equal": "^2.0.5",
     "pretty-format": "^29.0.0"
