--- conflicted
+++ resolved
@@ -3,13 +3,8 @@
 exports[`composing custom core directives custom tag directive works when federation tag is renamed 1`] = `
 "schema
   @link(url: \\"https://specs.apollo.dev/link/v1.0\\")
-<<<<<<< HEAD
   @link(url: \\"https://specs.apollo.dev/join/v0.4\\", for: EXECUTION)
-  @link(url: \\"https://specs.apollo.dev/tag/v0.2\\", as: \\"mytag\\")
-=======
-  @link(url: \\"https://specs.apollo.dev/join/v0.3\\", for: EXECUTION)
   @link(url: \\"https://specs.apollo.dev/tag/v0.3\\", as: \\"mytag\\")
->>>>>>> 66e8a96a
   @link(url: \\"https://custom.dev/tag/v1.0\\", import: [\\"@tag\\"])
 {
   query: Query
